/*
 * Copyright 2022 The Backstage Authors
 *
 * Licensed under the Apache License, Version 2.0 (the "License");
 * you may not use this file except in compliance with the License.
 * You may obtain a copy of the License at
 *
 *     http://www.apache.org/licenses/LICENSE-2.0
 *
 * Unless required by applicable law or agreed to in writing, software
 * distributed under the License is distributed on an "AS IS" BASIS,
 * WITHOUT WARRANTIES OR CONDITIONS OF ANY KIND, either express or implied.
 * See the License for the specific language governing permissions and
 * limitations under the License.
 */
import { useAnalytics, useApiHolder } from '@backstage/core-plugin-api';
import { JsonValue } from '@backstage/types';
import {
  Stepper as MuiStepper,
  Step as MuiStep,
  StepLabel as MuiStepLabel,
  Button,
  makeStyles,
  LinearProgress,
} from '@material-ui/core';
import { type IChangeEvent } from '@rjsf/core';
import { ErrorSchema } from '@rjsf/utils';
import React, {
  useCallback,
  useMemo,
  useState,
  type ReactNode,
  ComponentType,
} from 'react';
import {
  createAsyncValidators,
  type FormValidation,
} from './createAsyncValidators';
import { ReviewState, type ReviewStateProps } from '../ReviewState';
import { useTemplateSchema, useFormDataFromQuery } from '../../hooks';
import validator from '@rjsf/validator-ajv8';
<<<<<<< HEAD
import { FormProps } from '../../types';
=======
import { useFormDataFromQuery } from '../../hooks';
>>>>>>> 2d39c1db
import { useTransformSchemaToProps } from '../../hooks/useTransformSchemaToProps';
import { hasErrors } from './utils';
import * as FieldOverrides from './FieldOverrides';
import { Form } from '../Form';
import {
  TemplateParameterSchema,
  LayoutOptions,
  FieldExtensionOptions,
  FormProps,
} from '@backstage/plugin-scaffolder-react';
import { ReviewStepProps } from '@backstage/plugin-scaffolder-react';

const useStyles = makeStyles(theme => ({
  backButton: {
    marginRight: theme.spacing(1),
  },
  footer: {
    display: 'flex',
    flexDirection: 'row',
    justifyContent: 'right',
    marginTop: theme.spacing(2),
  },
  formWrapper: {
    padding: theme.spacing(2),
  },
}));

/**
 * The Props for {@link Stepper} component
 * @alpha
 */
export type StepperProps = {
  manifest: TemplateParameterSchema;
  extensions: FieldExtensionOptions<any, any>[];
  templateName?: string;
  formProps?: FormProps;
  initialState?: Record<string, JsonValue>;
  onCreate: (values: Record<string, JsonValue>) => Promise<void>;
  components?: {
    ReviewStepComponent?: ComponentType<ReviewStepProps>;
    ReviewStateComponent?: (props: ReviewStateProps) => JSX.Element;
    backButtonText?: ReactNode;
    createButtonText?: ReactNode;
    reviewButtonText?: ReactNode;
  };
  layouts?: LayoutOptions[];
};

/**
 * The `Stepper` component is the Wizard that is rendered when a user selects a template
 * @alpha
 */
export const Stepper = (stepperProps: StepperProps) => {
  const { layouts = [], components = {}, ...props } = stepperProps;
  const {
    ReviewStateComponent = ReviewState,
<<<<<<< HEAD
    backButtonText = 'Back',
=======
    ReviewStepComponent,
>>>>>>> 2d39c1db
    createButtonText = 'Create',
    reviewButtonText = 'Review',
  } = components;
  const analytics = useAnalytics();
  const { configurations, steps } = useTemplateSchema(props.manifest);
  const apiHolder = useApiHolder();
  const [activeStep, setActiveStep] = useState(0);
  const [isValidating, setIsValidating] = useState(false);
  const [formState, setFormState] = useFormDataFromQuery(props.initialState);

  const [errors, setErrors] = useState<undefined | FormValidation>();
  const styles = useStyles();

  const extensions = useMemo(() => {
    return Object.fromEntries(
      props.extensions.map(({ name, component }) => [name, component]),
    );
  }, [props.extensions]);

  const validators = useMemo(() => {
    return Object.fromEntries(
      props.extensions.map(({ name, validation }) => [name, validation]),
    );
  }, [props.extensions]);

  const validation = useMemo(() => {
    return createAsyncValidators(steps[activeStep]?.mergedSchema, validators, {
      apiHolder,
    });
  }, [steps, activeStep, validators, apiHolder]);

  const handleBack = () => {
    setActiveStep(prevActiveStep => prevActiveStep - 1);
  };

  const handleChange = useCallback(
    (e: IChangeEvent) =>
      setFormState(current => ({ ...current, ...e.formData })),
    [setFormState],
  );

  const handleCreate = useCallback(() => {
    props.onCreate(formState);
    const name =
      typeof formState.name === 'string' ? formState.name : undefined;
    analytics.captureEvent('create', name ?? props.templateName ?? 'unknown');
  }, [props, formState, analytics]);

  const currentStep = useTransformSchemaToProps(steps[activeStep], { layouts });

  const handleNext = async ({
    formData = {},
  }: {
    formData?: Record<string, JsonValue>;
  }) => {
    // The validation should never throw, as the validators are wrapped in a try/catch.
    // This makes it fine to set and unset state without try/catch.
    setErrors(undefined);
    setIsValidating(true);

    const returnedValidation = await validation(formData);

    setIsValidating(false);

    if (hasErrors(returnedValidation)) {
      setErrors(returnedValidation);
    } else {
      setErrors(undefined);
      setActiveStep(prevActiveStep => {
        const stepNum = prevActiveStep + 1;
        analytics.captureEvent('click', `Next Step (${stepNum})`);
        return stepNum;
      });
    }
    setFormState(current => ({ ...current, ...formData }));
  };

  const backLabel =
    configurations?.buttonLabels?.backButtonText ?? backButtonText;
  const createLabel =
    configurations?.buttonLabels?.createButtonText ?? createButtonText;
  const reviewLabel =
    configurations?.buttonLabels?.reviewButtonText ?? reviewButtonText;

  return (
    <>
      {isValidating && <LinearProgress variant="indeterminate" />}
      <MuiStepper activeStep={activeStep} alternativeLabel variant="elevation">
        {steps.map((step, index) => (
          <MuiStep key={index}>
            <MuiStepLabel>{step.title}</MuiStepLabel>
          </MuiStep>
        ))}
        <MuiStep>
          <MuiStepLabel>${reviewLabel}</MuiStepLabel>
        </MuiStep>
      </MuiStepper>
      <div className={styles.formWrapper}>
        {/* eslint-disable-next-line no-nested-ternary */}
        {activeStep < steps.length ? (
          <Form
            validator={validator}
            extraErrors={errors as unknown as ErrorSchema}
            formData={formState}
            formContext={{ formData: formState }}
            schema={currentStep.schema}
            uiSchema={currentStep.uiSchema}
            onSubmit={handleNext}
            fields={{ ...FieldOverrides, ...extensions }}
            showErrorList={false}
            onChange={handleChange}
            {...(props.formProps ?? {})}
          >
            <div className={styles.footer}>
              <Button
                onClick={handleBack}
                className={styles.backButton}
                disabled={activeStep < 1 || isValidating}
              >
                {backLabel}
              </Button>
              <Button
                variant="contained"
                color="primary"
                type="submit"
                disabled={isValidating}
              >
                {activeStep === steps.length - 1 ? reviewLabel : 'Next'}
              </Button>
            </div>
          </Form>
        ) : // TODO: potentially move away from this pattern, deprecate?
        ReviewStepComponent ? (
          <ReviewStepComponent
            disableButtons={isValidating}
            formData={formState}
            handleBack={handleBack}
            handleReset={() => {}}
            steps={steps}
            handleCreate={handleCreate}
          />
        ) : (
          <>
            <ReviewStateComponent formState={formState} schemas={steps} />
            <div className={styles.footer}>
              <Button
                onClick={handleBack}
                className={styles.backButton}
                disabled={activeStep < 1}
              >
                {configurations?.buttonLabels?.backButtonText ?? backButtonText}
              </Button>
              <Button
                variant="contained"
                color="primary"
                onClick={handleCreate}
              >
                {createLabel}
              </Button>
            </div>
          </>
        )}
      </div>
    </>
  );
};<|MERGE_RESOLUTION|>--- conflicted
+++ resolved
@@ -37,13 +37,9 @@
   type FormValidation,
 } from './createAsyncValidators';
 import { ReviewState, type ReviewStateProps } from '../ReviewState';
-import { useTemplateSchema, useFormDataFromQuery } from '../../hooks';
+import { useTemplateSchema } from '../../hooks/useTemplateSchema';
 import validator from '@rjsf/validator-ajv8';
-<<<<<<< HEAD
-import { FormProps } from '../../types';
-=======
 import { useFormDataFromQuery } from '../../hooks';
->>>>>>> 2d39c1db
 import { useTransformSchemaToProps } from '../../hooks/useTransformSchemaToProps';
 import { hasErrors } from './utils';
 import * as FieldOverrides from './FieldOverrides';
@@ -85,7 +81,6 @@
   components?: {
     ReviewStepComponent?: ComponentType<ReviewStepProps>;
     ReviewStateComponent?: (props: ReviewStateProps) => JSX.Element;
-    backButtonText?: ReactNode;
     createButtonText?: ReactNode;
     reviewButtonText?: ReactNode;
   };
@@ -100,16 +95,12 @@
   const { layouts = [], components = {}, ...props } = stepperProps;
   const {
     ReviewStateComponent = ReviewState,
-<<<<<<< HEAD
-    backButtonText = 'Back',
-=======
     ReviewStepComponent,
->>>>>>> 2d39c1db
     createButtonText = 'Create',
     reviewButtonText = 'Review',
   } = components;
   const analytics = useAnalytics();
-  const { configurations, steps } = useTemplateSchema(props.manifest);
+  const { steps } = useTemplateSchema(props.manifest);
   const apiHolder = useApiHolder();
   const [activeStep, setActiveStep] = useState(0);
   const [isValidating, setIsValidating] = useState(false);
@@ -182,13 +173,6 @@
     setFormState(current => ({ ...current, ...formData }));
   };
 
-  const backLabel =
-    configurations?.buttonLabels?.backButtonText ?? backButtonText;
-  const createLabel =
-    configurations?.buttonLabels?.createButtonText ?? createButtonText;
-  const reviewLabel =
-    configurations?.buttonLabels?.reviewButtonText ?? reviewButtonText;
-
   return (
     <>
       {isValidating && <LinearProgress variant="indeterminate" />}
@@ -199,7 +183,7 @@
           </MuiStep>
         ))}
         <MuiStep>
-          <MuiStepLabel>${reviewLabel}</MuiStepLabel>
+          <MuiStepLabel>Review</MuiStepLabel>
         </MuiStep>
       </MuiStepper>
       <div className={styles.formWrapper}>
@@ -224,7 +208,7 @@
                 className={styles.backButton}
                 disabled={activeStep < 1 || isValidating}
               >
-                {backLabel}
+                Back
               </Button>
               <Button
                 variant="contained"
@@ -232,7 +216,7 @@
                 type="submit"
                 disabled={isValidating}
               >
-                {activeStep === steps.length - 1 ? reviewLabel : 'Next'}
+                {activeStep === steps.length - 1 ? reviewButtonText : 'Next'}
               </Button>
             </div>
           </Form>
@@ -255,14 +239,14 @@
                 className={styles.backButton}
                 disabled={activeStep < 1}
               >
-                {configurations?.buttonLabels?.backButtonText ?? backButtonText}
+                Back
               </Button>
               <Button
                 variant="contained"
                 color="primary"
                 onClick={handleCreate}
               >
-                {createLabel}
+                {createButtonText}
               </Button>
             </div>
           </>
