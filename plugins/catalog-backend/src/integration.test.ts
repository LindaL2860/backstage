/*
 * Copyright 2022 The Backstage Authors
 *
 * Licensed under the Apache License, Version 2.0 (the "License");
 * you may not use this file except in compliance with the License.
 * You may obtain a copy of the License at
 *
 *     http://www.apache.org/licenses/LICENSE-2.0
 *
 * Unless required by applicable law or agreed to in writing, software
 * distributed under the License is distributed on an "AS IS" BASIS,
 * WITHOUT WARRANTIES OR CONDITIONS OF ANY KIND, either express or implied.
 * See the License for the specific language governing permissions and
 * limitations under the License.
 */

import { Knex } from 'knex';
import { Logger } from 'winston';
import { ConfigReader } from '@backstage/config';
import { JsonObject } from '@backstage/types';
import { CatalogProcessingEngine, EntityProvider } from './index';
import { DatabaseManager, getVoidLogger } from '@backstage/backend-common';
import { PermissionEvaluator } from '@backstage/plugin-permission-common';
import {
  Entity,
  EntityPolicies,
  stringifyEntityRef,
} from '@backstage/catalog-model';
import { defaultEntityDataParser } from './modules/util/parse';
import { DefaultCatalogProcessingOrchestrator } from './processing/DefaultCatalogProcessingOrchestrator';
import { applyDatabaseMigrations } from './database/migrations';
import { DefaultCatalogDatabase } from './database/DefaultCatalogDatabase';
import { DefaultProcessingDatabase } from './database/DefaultProcessingDatabase';
import { ScmIntegrations } from '@backstage/integration';
import { DefaultCatalogRulesEnforcer } from './ingestion/CatalogRules';
import { Stitcher } from './stitching/Stitcher';
import { DefaultEntitiesCatalog } from './service/DefaultEntitiesCatalog';
import {
  DefaultCatalogProcessingEngine,
  ProgressTracker,
} from './processing/DefaultCatalogProcessingEngine';
import { createHash } from 'crypto';
import { DefaultRefreshService } from './service/DefaultRefreshService';
import { connectEntityProviders } from './processing/connectEntityProviders';
import { EntitiesCatalog } from './catalog/types';
import { RefreshOptions, RefreshService } from './service/types';
import {
  CatalogProcessorEmit,
  EntityProviderConnection,
  LocationSpec,
  processingResult,
} from '@backstage/plugin-catalog-node';
import { RefreshStateItem } from './database/types';
import { DefaultProviderDatabase } from './database/DefaultProviderDatabase';
import { InputError } from '@backstage/errors';

const voidLogger = getVoidLogger();

type ProgressTrackerWithErrorReports = ProgressTracker & {
  reportError(unprocessedEntity: Entity, errors: Error[]): void;
};

class TestProvider implements EntityProvider {
  #connection?: EntityProviderConnection;

  getProviderName(): string {
    return 'test';
  }

  async connect(connection: EntityProviderConnection): Promise<void> {
    this.#connection = connection;
  }

  getConnection() {
    if (!this.#connection) {
      throw new Error('Provider is not connected yet');
    }
    return this.#connection;
  }
}

class ProxyProgressTracker implements ProgressTrackerWithErrorReports {
  #inner: ProgressTrackerWithErrorReports;

  constructor(inner: ProgressTrackerWithErrorReports) {
    this.#inner = inner;
  }

  processStart(item: RefreshStateItem) {
    return this.#inner.processStart(item, voidLogger);
  }

  setTracker(tracker: ProgressTrackerWithErrorReports) {
    this.#inner = tracker;
  }

  reportError(unprocessedEntity: Entity, errors: Error[]): void {
    this.#inner.reportError(unprocessedEntity, errors);
  }
}

class NoopProgressTracker implements ProgressTrackerWithErrorReports {
  static emptyTracking = {
    markFailed() {},
    markProcessorsCompleted() {},
    markSuccessfulWithChanges() {},
    markSuccessfulWithErrors() {},
    markSuccessfulWithNoChanges() {},
  };

  processStart() {
    return NoopProgressTracker.emptyTracking;
  }

  reportError() {}
}

class WaitingProgressTracker implements ProgressTrackerWithErrorReports {
  #resolve: (errors: Record<string, Error[]>) => void;
  #promise: Promise<Record<string, Error[]>>;
  #counts = new Map<string, number>();
  #errors = new Map<string, Error[]>();
  #inFlight = new Array<Promise<void>>();

  constructor(private readonly entityRefs?: Set<string>) {
    let resolve: (errors: Record<string, Error[]>) => void;
    this.#promise = new Promise<Record<string, Error[]>>(_resolve => {
      resolve = _resolve;
    });
    this.#resolve = resolve!;
  }

  processStart(item: RefreshStateItem) {
    if (this.entityRefs && !this.entityRefs.has(item.entityRef)) {
      return NoopProgressTracker.emptyTracking;
    }

    let resolve: () => void;
    this.#inFlight.push(
      new Promise<void>(_resolve => {
        resolve = _resolve;
      }),
    );

    const currentCount = this.#counts.get(item.id) ?? 0;
    this.#counts.set(item.id, currentCount);

    const onDone = () => {
      this.#counts.set(item.id, currentCount + 1);

      if (Array.from(this.#counts.values()).every(c => c >= 2)) {
        this.#resolve(Object.fromEntries(this.#errors));
      }
    };
    return {
      markFailed: (error: Error) => {
        this.#errors.set(item.entityRef, [error]);
        onDone();
        resolve();
      },
      markProcessorsCompleted() {},
      markSuccessfulWithChanges: () => {
        this.#errors.delete(item.entityRef);
        this.#counts.set(item.id, 0);
        resolve();
      },
      markSuccessfulWithErrors: () => {
        onDone();
        resolve();
      },
      markSuccessfulWithNoChanges: () => {
        onDone();
        resolve();
      },
    };
  }

  reportError(unprocessedEntity: Entity, errors: Error[]): void {
    this.#errors.set(stringifyEntityRef(unprocessedEntity), errors);
  }

  async wait(): Promise<Record<string, Error[]>> {
    return this.#promise;
  }

  async waitForFinish(): Promise<void> {
    await Promise.all(this.#inFlight.slice());
  }
}

class TestHarness {
  readonly #catalog: EntitiesCatalog;
  readonly #engine: CatalogProcessingEngine;
  readonly #refresh: RefreshService;
  readonly #provider: TestProvider;
  readonly #proxyProgressTracker: ProxyProgressTracker;

  static async create(options?: {
    config?: JsonObject;
    logger?: Logger;
    db?: Knex;
    permissions?: PermissionEvaluator;
    processEntity?(
      entity: Entity,
      location: LocationSpec,
      emit: CatalogProcessorEmit,
    ): Promise<Entity>;
  }) {
    const config = new ConfigReader(
      options?.config ?? {
        backend: {
          database: {
            client: 'better-sqlite3',
            connection: ':memory:',
          },
        },
      },
    );
    const logger = options?.logger ?? getVoidLogger();
    const db =
      options?.db ??
      (await DatabaseManager.fromConfig(config, { logger })
        .forPlugin('catalog')
        .getClient());

    await applyDatabaseMigrations(db);

    const catalogDatabase = new DefaultCatalogDatabase({
      database: db,
      logger,
    });
    const providerDatabase = new DefaultProviderDatabase({
      database: db,
      logger,
    });
    const processingDatabase = new DefaultProcessingDatabase({
      database: db,
      logger,
      refreshInterval: () => 0.05,
    });

    const integrations = ScmIntegrations.fromConfig(config);
    const rulesEnforcer = DefaultCatalogRulesEnforcer.fromConfig(config);
    const orchestrator = new DefaultCatalogProcessingOrchestrator({
      processors: [
        {
          getProcessorName: () => 'test',
          async validateEntityKind() {
            return true;
          },
          async preProcessEntity(
            entity: Entity,
            location: LocationSpec,
            emit: CatalogProcessorEmit,
          ) {
            if (options?.processEntity) {
              return options?.processEntity(entity, location, emit);
            }
            return entity;
          },
        },
      ],
      integrations,
      rulesEnforcer,
      logger,
      parser: defaultEntityDataParser,
      policy: EntityPolicies.allOf([]),
      legacySingleProcessorValidation: false,
    });
    const stitcher = new Stitcher(db, logger);
    const catalog = new DefaultEntitiesCatalog({
      database: db,
      logger,
      stitcher,
    });
    const proxyProgressTracker = new ProxyProgressTracker(
      new NoopProgressTracker(),
    );

    const engine = new DefaultCatalogProcessingEngine({
      config: new ConfigReader({}),
      logger,
      processingDatabase,
      orchestrator,
      stitcher,
<<<<<<< HEAD
      () => createHash('sha1'),
      50,
      undefined,
      event => {
=======
      createHash: () => createHash('sha1'),
      pollingIntervalMs: 50,
      onProcessingError: event => {
>>>>>>> eecf5f10
        proxyProgressTracker.reportError(event.unprocessedEntity, event.errors);
      },
      tracker: proxyProgressTracker,
    });

    const refresh = new DefaultRefreshService({ database: catalogDatabase });

    const provider = new TestProvider();

    await connectEntityProviders(providerDatabase, [provider]);

    return new TestHarness(
      catalog,
      engine,
      refresh,
      provider,
      proxyProgressTracker,
    );
  }

  constructor(
    catalog: EntitiesCatalog,
    engine: CatalogProcessingEngine,
    refresh: RefreshService,
    provider: TestProvider,
    proxyProgressTracker: ProxyProgressTracker,
  ) {
    this.#catalog = catalog;
    this.#engine = engine;
    this.#refresh = refresh;
    this.#provider = provider;
    this.#proxyProgressTracker = proxyProgressTracker;
  }

  async process(entityRefs?: Set<string>) {
    const tracker = new WaitingProgressTracker(entityRefs);
    this.#proxyProgressTracker.setTracker(tracker);

    this.#engine.start();

    const errors = await tracker.wait();

    this.#engine.stop();
    await tracker.waitForFinish();

    this.#proxyProgressTracker.setTracker(new NoopProgressTracker());

    return errors;
  }

  async setInputEntities(entities: (Entity & { locationKey?: string })[]) {
    return this.#provider.getConnection().applyMutation({
      type: 'full',
      entities: entities.map(({ locationKey, ...entity }) => ({
        entity,
        locationKey,
      })),
    });
  }

  async getOutputEntities(): Promise<Record<string, Entity>> {
    const { entities } = await this.#catalog.entities();
    return Object.fromEntries(entities.map(e => [stringifyEntityRef(e), e]));
  }

  async refresh(options: RefreshOptions) {
    return this.#refresh.refresh(options);
  }
}

describe('Catalog Backend Integration', () => {
  it('should add entities and update errors', async () => {
    let triggerError = false;

    const harness = await TestHarness.create({
      async processEntity(entity: Entity) {
        if (triggerError) {
          throw new Error('NOPE');
        }
        return entity;
      },
    });

    await harness.setInputEntities([
      {
        apiVersion: 'backstage.io/v1alpha1',
        kind: 'Component',
        metadata: {
          name: 'test',
          annotations: {
            'backstage.io/managed-by-location': 'url:.',
            'backstage.io/managed-by-origin-location': 'url:.',
          },
        },
      },
    ]);

    await expect(harness.getOutputEntities()).resolves.toEqual({});
    await expect(harness.process()).resolves.toEqual({});

    await expect(harness.getOutputEntities()).resolves.toEqual({
      'component:default/test': {
        apiVersion: 'backstage.io/v1alpha1',
        kind: 'Component',
        metadata: expect.objectContaining({ name: 'test' }),
        relations: [],
      },
    });

    triggerError = true;

    await expect(harness.process()).resolves.toEqual({
      'component:default/test': [
        new InputError(
          'Processor Object threw an error while preprocessing; caused by Error: NOPE',
        ),
      ],
    });

    await expect(harness.getOutputEntities()).resolves.toEqual({
      'component:default/test': {
        apiVersion: 'backstage.io/v1alpha1',
        kind: 'Component',
        metadata: expect.objectContaining({ name: 'test' }),
        relations: [],
        status: {
          items: [
            {
              level: 'error',
              type: 'backstage.io/catalog-processing',
              message:
                'InputError: Processor Object threw an error while preprocessing; caused by Error: NOPE',
              error: {
                name: 'InputError',
                message:
                  'Processor Object threw an error while preprocessing; caused by Error: NOPE',
                cause: {
                  name: 'Error',
                  message: 'NOPE',
                  stack: expect.stringMatching(/^Error: NOPE/),
                },
              },
            },
          ],
        },
      },
    });
  });

  it('should orphan entities', async () => {
    const generatedApis = ['api-1', 'api-2'];

    const harness = await TestHarness.create({
      async processEntity(
        entity: Entity,
        location: LocationSpec,
        emit: CatalogProcessorEmit,
      ) {
        if (entity.metadata.name === 'test') {
          for (const api of generatedApis) {
            emit(
              processingResult.entity(location, {
                apiVersion: 'backstage.io/v1alpha1',
                kind: 'API',
                metadata: {
                  name: api,
                  annotations: {
                    'backstage.io/managed-by-location': 'url:.',
                    'backstage.io/managed-by-origin-location': 'url:.',
                  },
                },
              }),
            );
          }
        }
        return entity;
      },
    });

    await harness.setInputEntities([
      {
        apiVersion: 'backstage.io/v1alpha1',
        kind: 'Component',
        metadata: {
          name: 'test',
          annotations: {
            'backstage.io/managed-by-location': 'url:.',
            'backstage.io/managed-by-origin-location': 'url:.',
          },
        },
      },
    ]);

    await expect(harness.getOutputEntities()).resolves.toEqual({});
    await expect(harness.process()).resolves.toEqual({});

    await expect(harness.getOutputEntities()).resolves.toEqual({
      'component:default/test': {
        apiVersion: 'backstage.io/v1alpha1',
        kind: 'Component',
        metadata: expect.objectContaining({ name: 'test' }),
        relations: [],
      },
      'api:default/api-1': expect.objectContaining({
        metadata: expect.objectContaining({ name: 'api-1' }),
      }),
      'api:default/api-2': expect.objectContaining({
        metadata: expect.objectContaining({ name: 'api-2' }),
      }),
    });

    generatedApis.pop();

    await expect(harness.process()).resolves.toEqual({});

    await expect(harness.getOutputEntities()).resolves.toEqual({
      'component:default/test': {
        apiVersion: 'backstage.io/v1alpha1',
        kind: 'Component',
        metadata: expect.objectContaining({ name: 'test' }),
        relations: [],
      },
      'api:default/api-1': expect.objectContaining({
        metadata: expect.objectContaining({ name: 'api-1' }),
      }),
      'api:default/api-2': expect.objectContaining({
        metadata: expect.objectContaining({
          name: 'api-2',
          annotations: expect.objectContaining({
            'backstage.io/orphan': 'true',
          }),
        }),
      }),
    });
  });

  it('should not replace matching provided entities', async () => {
    const harness = await TestHarness.create();

    const entityA = {
      apiVersion: 'backstage.io/v1alpha1',
      kind: 'Component',
      metadata: {
        name: 'a',
        annotations: {
          'backstage.io/managed-by-location': 'url:.',
          'backstage.io/managed-by-origin-location': 'url:.',
        },
      },
    };
    const entityB = {
      apiVersion: 'backstage.io/v1alpha1',
      kind: 'Component',
      metadata: {
        name: 'b',
        annotations: {
          'backstage.io/managed-by-location': 'url:.',
          'backstage.io/managed-by-origin-location': 'url:.',
        },
      },
    };

    const entities = [entityA, { locationKey: 'loc', ...entityB }];

    await harness.setInputEntities(entities);
    await expect(harness.process()).resolves.toEqual({});

    const outputEntities = await harness.getOutputEntities();

    await expect(harness.getOutputEntities()).resolves.toEqual({
      'component:default/a': expect.anything(),
      'component:default/b': expect.anything(),
    });

    await harness.setInputEntities(entities);
    await expect(harness.process()).resolves.toEqual({});

    await expect(harness.getOutputEntities()).resolves.toEqual(outputEntities);
  });

  // NOTE(freben): This test documents existing behavior, but it would be more correct to mark the cycle as orphans
  it('leaves behind orphaned cycles without orphan markers', async () => {
    function mkEntity(name: string) {
      return {
        apiVersion: 'backstage.io/v1alpha1',
        kind: 'Component',
        metadata: {
          name,
          annotations: {
            'backstage.io/managed-by-location': 'url:.',
            'backstage.io/managed-by-origin-location': 'url:.',
          },
        },
      };
    }

    const harness = await TestHarness.create({
      async processEntity(
        entity: Entity,
        location: LocationSpec,
        emit: CatalogProcessorEmit,
      ) {
        if (entity.spec?.noEmit) {
          return entity;
        }
        switch (entity.metadata.name) {
          case 'a':
            emit(processingResult.entity(location, mkEntity('b')));
            break;
          case 'b':
            emit(processingResult.entity(location, mkEntity('c')));
            break;
          case 'c':
            emit(processingResult.entity(location, mkEntity('d')));
            break;
          case 'd':
            emit(processingResult.entity(location, mkEntity('b')));
            break;
          default:
        }
        return entity;
      },
    });

    await harness.setInputEntities([
      {
        apiVersion: 'backstage.io/v1alpha1',
        kind: 'Component',
        metadata: {
          name: 'a',
          annotations: {
            'backstage.io/managed-by-location': 'url:.',
            'backstage.io/managed-by-origin-location': 'url:.',
          },
        },
      },
    ]);

    await expect(harness.getOutputEntities()).resolves.toEqual({});
    await expect(harness.process()).resolves.toEqual({});

    await expect(harness.getOutputEntities()).resolves.toEqual({
      'component:default/a': expect.objectContaining({
        metadata: expect.objectContaining({ name: 'a' }),
      }),
      'component:default/b': expect.objectContaining({
        metadata: expect.objectContaining({ name: 'b' }),
      }),
      'component:default/c': expect.objectContaining({
        metadata: expect.objectContaining({ name: 'c' }),
      }),
      'component:default/d': expect.objectContaining({
        metadata: expect.objectContaining({ name: 'd' }),
      }),
    });
    // NOTE(freben): Avoid .toHaveProperty here, since it treats dots as path separators
    expect(
      (await harness.getOutputEntities())['component:default/b'].metadata
        .annotations!['backstage.io/orphan'],
    ).toBeUndefined();
    expect(
      (await harness.getOutputEntities())['component:default/c'].metadata
        .annotations!['backstage.io/orphan'],
    ).toBeUndefined();
    expect(
      (await harness.getOutputEntities())['component:default/d'].metadata
        .annotations!['backstage.io/orphan'],
    ).toBeUndefined();

    await harness.setInputEntities([
      {
        apiVersion: 'backstage.io/v1alpha1',
        kind: 'Component',
        metadata: {
          name: 'a',
          annotations: {
            'backstage.io/managed-by-location': 'url:.',
            'backstage.io/managed-by-origin-location': 'url:.',
          },
        },
        spec: { noEmit: true },
      },
    ]);

    await expect(harness.process()).resolves.toEqual({});

    await expect(harness.getOutputEntities()).resolves.toEqual({
      'component:default/a': expect.objectContaining({
        metadata: expect.objectContaining({ name: 'a' }),
      }),
      'component:default/b': expect.objectContaining({
        metadata: expect.objectContaining({ name: 'b' }),
      }),
      'component:default/c': expect.objectContaining({
        metadata: expect.objectContaining({ name: 'c' }),
      }),
      'component:default/d': expect.objectContaining({
        metadata: expect.objectContaining({ name: 'd' }),
      }),
    });
    // TODO(freben): Ideally these should be orphaned now
    expect(
      (await harness.getOutputEntities())['component:default/b'].metadata
        .annotations!['backstage.io/orphan'],
    ).toBeUndefined();
    expect(
      (await harness.getOutputEntities())['component:default/c'].metadata
        .annotations!['backstage.io/orphan'],
    ).toBeUndefined();
    expect(
      (await harness.getOutputEntities())['component:default/d'].metadata
        .annotations!['backstage.io/orphan'],
    ).toBeUndefined();
  });

  it('should reject insecure URLs', async () => {
    const harness = await TestHarness.create();

    await harness.setInputEntities([
      {
        apiVersion: 'backstage.io/v1alpha1',
        kind: 'Component',
        metadata: {
          name: 'test',
          annotations: {
            'backstage.io/managed-by-location': 'url:.',
            'backstage.io/managed-by-origin-location': 'url:.',
            'backstage.io/view-url': '       javascript:bad()',
            'backstage.io/edit-url': '       javascript:alert()',
          },
        },
      },
    ]);

    await expect(harness.process()).resolves.toEqual({});

    await expect(harness.getOutputEntities()).resolves.toEqual({
      'component:default/test': {
        apiVersion: 'backstage.io/v1alpha1',
        kind: 'Component',
        metadata: expect.objectContaining({
          name: 'test',
          annotations: expect.objectContaining({
            'backstage.io/view-url':
              'https://backstage.io/annotation-rejected-for-security-reasons',
            'backstage.io/edit-url':
              'https://backstage.io/annotation-rejected-for-security-reasons',
          }),
        }),
        relations: [],
      },
    });
  });

  it('should reject insecure location URLs', async () => {
    const harness = await TestHarness.create();

    await harness.setInputEntities([
      {
        apiVersion: 'backstage.io/v1alpha1',
        kind: 'Component',
        metadata: {
          name: 'test',
          annotations: {
            'backstage.io/managed-by-location': 'url:javascript:bad()',
            'backstage.io/managed-by-origin-location': 'url:javascript:alert()',
          },
        },
      },
    ]);

    await expect(harness.process()).resolves.toEqual({
      'component:default/test': [
        new TypeError(
          "Invalid location ref 'url:javascript:bad()', target is a javascript: URL",
        ),
      ],
    });
  });
});<|MERGE_RESOLUTION|>--- conflicted
+++ resolved
@@ -283,16 +283,9 @@
       processingDatabase,
       orchestrator,
       stitcher,
-<<<<<<< HEAD
-      () => createHash('sha1'),
-      50,
-      undefined,
-      event => {
-=======
       createHash: () => createHash('sha1'),
       pollingIntervalMs: 50,
       onProcessingError: event => {
->>>>>>> eecf5f10
         proxyProgressTracker.reportError(event.unprocessedEntity, event.errors);
       },
       tracker: proxyProgressTracker,
