{
  "name": "@backstage/plugin-catalog-backend",
  "version": "0.1.1-alpha.25",
  "main": "src/index.ts",
  "types": "src/index.ts",
  "license": "Apache-2.0",
  "private": false,
  "publishConfig": {
    "access": "public",
    "main": "dist/index.cjs.js",
    "types": "dist/index.d.ts"
  },
  "scripts": {
    "start": "backstage-cli backend:dev",
    "build": "backstage-cli backend:build",
    "lint": "backstage-cli lint",
    "test": "backstage-cli test",
    "prepack": "backstage-cli prepack",
    "postpack": "backstage-cli postpack",
    "clean": "backstage-cli clean"
  },
  "dependencies": {
    "@backstage/backend-common": "^0.1.1-alpha.25",
    "@backstage/catalog-model": "^0.1.1-alpha.25",
    "@backstage/config": "^0.1.1-alpha.25",
    "@octokit/graphql": "^4.5.6",
    "@types/express": "^4.17.6",
    "codeowners-utils": "^1.0.2",
    "core-js": "^3.6.5",
    "cross-fetch": "^3.0.6",
    "express": "^4.17.1",
    "express-promise-router": "^3.0.3",
    "fs-extra": "^9.0.0",
    "git-url-parse": "^11.3.0",
    "knex": "^0.21.1",
    "ldapjs": "^2.2.0",
    "lodash": "^4.17.15",
    "morgan": "^1.10.0",
    "p-limit": "^3.0.2",
    "sqlite3": "^5.0.0",
    "uuid": "^8.0.0",
    "winston": "^3.2.1",
    "yaml": "^1.9.2",
    "yn": "^4.0.0",
    "yup": "^0.29.1"
  },
  "devDependencies": {
<<<<<<< HEAD
    "@backstage/cli": "^0.1.1-alpha.24",
    "@backstage/test-utils": "^0.1.1-alpha.24",
=======
    "@backstage/cli": "^0.1.1-alpha.25",
>>>>>>> 4dfec551
    "@types/core-js": "^2.5.4",
    "@types/git-url-parse": "^9.0.0",
    "@types/ldapjs": "^1.0.9",
    "@types/lodash": "^4.14.151",
    "@types/supertest": "^2.0.8",
    "@types/uuid": "^8.0.0",
    "@types/yup": "^0.28.2",
    "msw": "^0.21.2",
    "supertest": "^4.0.2"
  },
  "files": [
    "dist",
    "migrations/**/*.{js,d.ts}"
  ]
}<|MERGE_RESOLUTION|>--- conflicted
+++ resolved
@@ -45,12 +45,8 @@
     "yup": "^0.29.1"
   },
   "devDependencies": {
-<<<<<<< HEAD
-    "@backstage/cli": "^0.1.1-alpha.24",
-    "@backstage/test-utils": "^0.1.1-alpha.24",
-=======
     "@backstage/cli": "^0.1.1-alpha.25",
->>>>>>> 4dfec551
+    "@backstage/test-utils": "^0.1.1-alpha.25",
     "@types/core-js": "^2.5.4",
     "@types/git-url-parse": "^9.0.0",
     "@types/ldapjs": "^1.0.9",
