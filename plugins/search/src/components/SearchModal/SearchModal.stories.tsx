--- conflicted
+++ resolved
@@ -34,13 +34,8 @@
   List,
 } from '@material-ui/core';
 import { makeStyles } from '@material-ui/core/styles';
-<<<<<<< HEAD
 import CloseIcon from '@material-ui/icons/Close';
-import React, { ComponentType } from 'react';
-
-=======
 import React, { ComponentType, PropsWithChildren } from 'react';
->>>>>>> 8566c744
 import { rootRouteRef } from '../../plugin';
 import { SearchType } from '../SearchType';
 import { SearchModal } from './SearchModal';
