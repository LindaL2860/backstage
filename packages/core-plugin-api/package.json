--- conflicted
+++ resolved
@@ -33,16 +33,9 @@
     "start": "backstage-cli package start"
   },
   "dependencies": {
-<<<<<<< HEAD
-    "@backstage/catalog-model": "^0.9.10",
-    "@backstage/config": "^0.1.13",
-    "@backstage/types": "^0.1.1",
-    "@backstage/version-bridge": "^0.1.1",
-=======
     "@backstage/config": "^1.0.0",
     "@backstage/types": "^1.0.0",
     "@backstage/version-bridge": "^1.0.1",
->>>>>>> d010404f
     "history": "^5.0.0",
     "prop-types": "^15.7.2",
     "react-router-dom": "6.0.0-beta.0",
