--- conflicted
+++ resolved
@@ -28,12 +28,8 @@
     "@backstage/plugin-circleci": "^0.3.6-next.1",
     "@backstage/plugin-cloudbuild": "^0.3.6-next.1",
     "@backstage/plugin-code-coverage": "^0.1.33-next.1",
-<<<<<<< HEAD
-    "@backstage/plugin-cost-insights": "^0.11.28-next.1",
+    "@backstage/plugin-cost-insights": "^0.11.28-next.2",
     "@backstage/plugin-dynatrace": "^0.0.0",
-=======
-    "@backstage/plugin-cost-insights": "^0.11.28-next.2",
->>>>>>> 11996763
     "@backstage/plugin-explore": "^0.3.37-next.1",
     "@backstage/plugin-gcalendar": "^0.3.2-next.1",
     "@backstage/plugin-gcp-projects": "^0.3.25-next.1",
