---
id: github-apps
title: GitHub Apps for Backend Authentication
description: Configure GitHub Apps for Backend Authentication
---

Backstage can be configured to use GitHub Apps for backend authentication. This
comes with advantages such as higher rate limits and that Backstage can act as
an application instead of a user or bot account.

It also provides a much clearer and better authorization model as a opposed to
the OAuth apps and their respective scopes.

## Caveats

- It's not possible to have multiple Backstage GitHub Apps installed in the same
  GitHub organization, to be handled by Backstage. We currently don't check
  through all the registered GitHub Apps to see which ones are installed for a
  particular repository. We only respect global Organization installs right now.
- App permissions is not managed by Backstage. They're created with some simple
  default permissions which you are free to change as you need, but you will
  need to update them in the GitHub web console, not in Backstage right now. The
  permissions that are defaulted are `metadata:read` and `contents:read`.
- The created GitHub App is private by default, this is most likely what you
  want for github.com but it's recommended to make your application public for
  GitHub Enterprise in order to share application across your GHE organizations.

A GitHub app created with `backstage-cli create-github-app` will have read
access by default. You have to manually update the GitHub App settings in GitHub
to grant the app more permissions if needed.

### Using the CLI (public GitHub only)

You can use the `backstage-cli` to create a GitHub App using a manifest file
that we provide. This gives us a way to automate some of the work required to
create a GitHub app.

You can read more about the
[`backstage-cli create-github-app` method](../cli/commands.md#create-github-app).

Once you've gone through the CLI command, it should produce a YAML file in the
root of the project which you can then use as an `include` in your
`app-config.yaml`. You can go ahead and
[skip ahead](#including-in-integrations-config) if you've already got an app.

Note that the created app will have a webhook that is disabled by default and
points to `smee.io`, which is intended for local development. There's also
currently no part of Backstage that makes use of the webhook.

### GitHub Enterprise

You have to create the GitHub Application manually using these
[instructions](https://docs.github.com/en/free-pro-team@latest/developers/apps/creating-a-github-app)
as GitHub Enterprise does not support creation of apps from manifests.

Once the application is created you have to generate a private key for the
application and place it in a YAML file.

The YAML file must include the following information. Please note that the
indentation for the `privateKey` is required.

```yaml
appId: 1
clientId: client id
clientSecret: client secret
webhookSecret: webhook secret
privateKey: |
  -----BEGIN RSA PRIVATE KEY-----
  ...Key content...
  -----END RSA PRIVATE KEY-----
```

### Including in Integrations Config

Once the credentials are stored in a YAML file generated by `create-github-app`,
or manually by following the [GitHub Enterprise](#gitHub-enterprise)
instructions, they can be included in the `app-config.yaml` under the
`integrations` section.

Please note that the credentials file is highly sensitive and should NOT be
checked into any kind of version control. Instead use your preferred secure
method of distributing secrets.

```yaml
integrations:
  github:
    - host: github.com
      apps:
        - $include: example-backstage-app-credentials.yaml
```

<<<<<<< HEAD
### Limiting the GitHub App installations

If you want to limit the GitHub app installations visible to backstage you may
optionally include the `allowedInstallationIds` option.

```yaml
appId: 1
allowedInstallationIds: [1234]
clientId: client id
clientSecret: client secret
webhookSecret: webhook secret
privateKey: |
  -----BEGIN RSA PRIVATE KEY-----
  ...Key content...
  -----END RSA PRIVATE KEY-----
```

This will result in backstage preventing the use of any installation that is not
within the allow list.
=======
### Permissions for pull requests

These are the minimum permissions required for creating a pull request with
Backstage software templates:

- Read and Write permissions for `Contents`.
- Read and write permissions for `Pull Requests` and `Issues`.
- Read permissions on `Metadata`.
>>>>>>> 474cb76c
<|MERGE_RESOLUTION|>--- conflicted
+++ resolved
@@ -89,7 +89,6 @@
         - $include: example-backstage-app-credentials.yaml
 ```
 
-<<<<<<< HEAD
 ### Limiting the GitHub App installations
 
 If you want to limit the GitHub app installations visible to backstage you may
@@ -109,7 +108,7 @@
 
 This will result in backstage preventing the use of any installation that is not
 within the allow list.
-=======
+
 ### Permissions for pull requests
 
 These are the minimum permissions required for creating a pull request with
@@ -117,5 +116,4 @@
 
 - Read and Write permissions for `Contents`.
 - Read and write permissions for `Pull Requests` and `Issues`.
-- Read permissions on `Metadata`.
->>>>>>> 474cb76c
+- Read permissions on `Metadata`.